--- conflicted
+++ resolved
@@ -1,14 +1,10 @@
+
 import os
 import tempfile
 
-<<<<<<< HEAD
-import os
-import tempfile
-=======
 # TODO:
 #  - Use id_dict for checking id names
 #  - import and use tokens (keywords) from ParetoLib.CommandLanguage.Parser
->>>>>>> f7e20f3c
 from ParetoLib.CommandLanguage.Parser import parser, id_dict
 
 '''
@@ -114,7 +110,6 @@
 # Memoria
 memory = {}
 
-<<<<<<< HEAD
 # Parameters that has been declared
 memory.parameters = {}
 
@@ -131,28 +126,15 @@
 def translate_param_list(memory, tree):
     for param in tree:
         memory.parameters.append(param)
-=======
-# Properties that have been translated
-properties = {}
-
-def translate_param_list(tree, parameters):
-    for param in tree:
-        parameters.add(param)
->>>>>>> f7e20f3c
-
-
-def translate_interval(memory, interval):
+
+
+def translate_interval(interval):
     if len(interval) == 3:
         return f"({interval[1]} {interval[2]})"
     else:
         return f"({interval[1]} {interval[2]} {interval[3]})"
 
-<<<<<<< HEAD
 def translate_operator(memory, op):
-=======
-
-def translate_operator(op):
->>>>>>> f7e20f3c
     operators = {
         "AND": "and",
         "OR": "or",
@@ -175,31 +157,26 @@
     return f"({func[0]} {' '.join(map(translate, func[1:]))})"
 
 
-def translate_signal(memory, sig):
+def translate_signal(sig):
     if len(sig) == 1:
         return sig[0]
     else:
-        return f"({translate_operator(memory, sig[1])} {translate_signal(sig[0])} {translate_signal(sig[2])})"
-
-
-def basic_translate(memory, tree):
+        return f"({translate_operator(sig[1])} {translate_signal(sig[0])} {translate_signal(sig[2])})"
+
+
+def basic_translate(tree):
     if isinstance(tree, list):
-<<<<<<< HEAD
-        if tree[0] in ["AND", "OR", "NOT", "IMPLY", "LEQ", "LESS", "GEQ", "GREATER", "NEQ", "PLUS", "MINUS", "TIMES", "DIVIDE"]:
-            return translate_function(memory, tree)
-=======
         if tree[0] in ["AND", "OR", "NOT", "IMPLY", "LEQ", "LESS", "GEQ", "GREATER", "NEQ", "PLUS", "MINUS", "TIMES",
                        "DIVIDE"]:
-            return translate_function(tree)
->>>>>>> f7e20f3c
+            return translate_function(memory, tree)
         elif tree[0] == "ID":
             return tree[1]
         elif tree[0] == "NUMBER":
             return str(tree[1])
         elif tree[0] == "INTVL":
-            return translate_interval(memory, tree)
+            return translate_interval(tree)
         elif tree[0] in ["SIG", "CONSTANT_SIGNAL"]:
-            return translate_signal(memory, tree)
+            return translate_signal(tree)
         else:
             return ' '.join(map(translate, tree))
     else:
@@ -334,38 +311,27 @@
     #  -> Se pueden crear ficheros temporales "personalizados" por propiedad.
     #  Es decir, se crearia un fichero temporal de parametros con un subconjunto de parametros del conjuto inicial
     # Save parameters into temporary file and save record
-    param_file_name = create_params_file()
-    create_params(param_file_name, parameters)
+    param_file_name = create_params_file(memory)
+    create_params(memory, param_file_name, parameters)
 
     # <PROP_LIST>
-<<<<<<< HEAD
-    # cpn_tree[2] == ('PROP_LIST', t[2])
-    _, prop_list = cpn_tree[2]
-    translate_prop_list(memory, prop_list)
-
-    # <EVAL_LIST>
-    # cpn_tree[3] == ('EVAL_LIST', t[3])
-    _, eval_list = cpn_tree[3]
-    translate_eval_list(memory, eval_list)
-=======
     # tree_com_lang[2] == ('PROP_LIST', t[2])
     _, prop_list = tree_com_lang[2]
     # TODO: make "translate_prop_list" return the list of properties "prop_list" in new format ("new_prop_list")
     # Warning: cuidado con propiedades anidadas! E.g.:
     # prop_1 := (s1 > 0)
     # prop_2 := F prop_1
-    new_prop_list = translate_prop_list(prop_list)
+    new_prop_list = translate_prop_list(memory, prop_list)
 
     # TODO: Create one file per property?, Or use a single file for storing all the properties?
     #  I prefer the first option. --> @Andres: please, manage this issue.
     prop_file_name = create_prop_file()
-    create_prop(prop_file_name, new_prop_list)
+    create_prop(memory, prop_file_name, new_prop_list)
 
     # <EVAL_LIST>
-    # tree_com_lang[3] == ('EVAL_LIST', t[3])
+    # cpn_tree[3] == ('EVAL_LIST', t[3])
     _, eval_list = tree_com_lang[3]
     translate_eval_list(eval_list)
->>>>>>> f7e20f3c
 
     # TODO:
     #  1) desenrollar las propiedades anidadas y
@@ -384,30 +350,10 @@
 # <PROBSIGNAL_LIST> ::= <ID_LIST>
 # <ID_LIST> ::= ID | ID COMMA ID_LIST
 
-<<<<<<< HEAD
 memory.param_file_name = None
 memory.is_probsignal = False
 memory.component_number = 0
 memory.component_map = {}
-
-def translate_defs(memory, defs):
-    # defs == (('SIGNAL_LIST', [...]), ('PROBSIGNAL_LIST', [...]), ('PARAM_LIST', [...]))
-    for (keyword, signal_or_param_list) in defs:
-        if keyword == 'SIGNAL_LIST':
-            for signal in signal_or_param_list:
-                memory.component_map[signal] = "x" + memory.component_number
-                memory.component_number += 1
-        elif keyword == 'PROBSIGNAL_LIST':
-            is_probsignal = True
-        elif keyword == 'PARAM_LIST':
-            # Save 'signal_or_param_list' into temporary file and save record
-            param_list = ["p1", "p2"]
-            param_file_name = create_params_file(memory, param_list)
-
-
-def create_params_file(memory, self):
-=======
-
 
 def translate_defs(defs):
     # Signal components
@@ -434,20 +380,13 @@
     #  --> Identifiers must be different
     return signal_variables, prob_signal_variables, parameters
 
-
-def create_params_file():
->>>>>>> f7e20f3c
+def create_params_file(self):
     stl_param = tempfile.NamedTemporaryFile(delete=False)
     stl_param_file = stl_param.name
     stl_param.close()
     return stl_param_file
 
-<<<<<<< HEAD
 def create_params(memory):
-=======
-
-def create_params(param_file_name, parameters):
->>>>>>> f7e20f3c
     # Crear la carpeta temp si no existe
     if not os.path.exists(memory.param_file_name):
         os.makedirs(memory.param_file_name)
@@ -457,18 +396,13 @@
         for param in memory.parameters:
             # Escribir cada parámetro en una línea diferente
             f.write(f"{param.name}\n")
-            if param.below_limit != "0":
+            if (param.below_limit != "0"):
                 f.write(f" {param.below_limit}")
-            if param.upper_limit != "inf":
+            if (param.upper_limit != "inf"):
                 f.write(f" {param.upper_limit}")
             f.write(f"\n")
 
-<<<<<<< HEAD
 memory.wrappers = [
-=======
-
-wrappers = [
->>>>>>> f7e20f3c
     'BIN_BOOL_OP',
     'PROBSIGNAL_LIST',
     'SIGNAL_LIST',
@@ -514,14 +448,8 @@
         if prop[2][0] == "PSI":
             propiedad = translate_psi(memory, prop[2][1])
         else:
-<<<<<<< HEAD
             propiedad = translate_phi(memory, prop[2][1])
         memory.propiedades.pop(memory.propiedades, prop[1], propiedad)
-=======
-            propiedad = translate_phi(prop[2][1])
-        properties.pop(properties, prop[1], propiedad)
-
->>>>>>> f7e20f3c
 
 '''
 <PHI> : <SIG>
@@ -538,13 +466,9 @@
         | <LPAREN> <PHI> <RPAREN>
         | <PHI> <UNTIL> <PHI>
 '''
-<<<<<<< HEAD
+
+
 def translate_phi(memory, phi):
-=======
-
-
-def translate_phi(phi):
->>>>>>> f7e20f3c
     if phi[1][0] == "SIG":
         return phi[1]
     elif phi[1][0] == "ID":
@@ -608,7 +532,7 @@
 def translate_eval_list(memory, eval_list):
     for eval_expr in eval_list:
         prop = eval_expr[1]
-        param_list = eval_expr[2]
+        param_list =  eval_expr[2]
         interval_list = eval_expr[3]
         index = 0
         for param in param_list:
@@ -619,11 +543,7 @@
             memory.parameters.pop(memory.parameters, parameter)
 
 
-<<<<<<< HEAD
-def translate_psi(memory, cpn_tree):
-=======
-def translate_psi(tree_com_lang):
->>>>>>> f7e20f3c
+def translate_psi(memory, tree_com_lang):
     # cpn_tree == ('PSI', OP, PHI)
     _, op, phi = tree_com_lang
     formula = '({0} {1})'.format(op, generate_property(phi))
@@ -631,13 +551,8 @@
 
 
 # <BOOLEAN> ::= false | true
-<<<<<<< HEAD
-def generate_boolean(memory, tree_cpn):
-    if tree_cpn[0]:
-=======
-def generate_boolean(tree_com_lang):
+def generate_boolean(memory, tree_com_lang):
     if tree_com_lang[0]:
->>>>>>> f7e20f3c
         return 'true'
     else:
         return 'false'
@@ -645,49 +560,24 @@
 
 # <NUMBER> ::= Floating-point number | inf | -inf
 # <INTERVAL> ::= (<NUMBER> <NUMBER>)
-<<<<<<< HEAD
-def generate_interval(memory, tree_cpn):
-    return '({0} {1})'.format(tree_cpn[1], tree_cpn[2])
-
-=======
-def generate_interval(tree_com_lang):
+def generate_interval(memory, tree_com_lang):
     return '({0} {1})'.format(tree_com_lang[1], tree_com_lang[2])
->>>>>>> f7e20f3c
-
-# TODO: Fix generate_variable
+
+
 # <VARIABLE> ::= x<INTEGER>
-<<<<<<< HEAD
-def generate_variable(memory, tree_cpn):
-    memory.variable_counter += 1
-    memory.variables[tree_cpn[1]] = memory.variable_counter
-    return 'x' + str(memory.variable_counter)
+def generate_variable(memory, tree_com_lang):
+    # To map variable names into variable 'x<NUMBER' format
+    memory.signal_variable_counter += 1
+    memory.signal_variables[tree_com_lang[1]] = memory.signal_variable_counter
+    return 'x' + str(memory.signal_variable_counter)
 
 
 # (<FUNCTION> <FORMULA>*)
-def generate_function(memory, tree_cpn):
-    if tree_cpn[0] == 'BIN_BOOL_OP' or tree_cpn[0] == 'BIN_COND':
-        sol = '('
-        for i in len(tree_cpn):
-            if i > 0:
-                sol += generate_property(memory, tree_cpn[i])
-        return sol
-    return None
-
-=======
-def generate_variable(tree_com_lang):
-    # To map variable names into variable 'x<NUMBER' format
-    signal_variable_counter += 1
-    signal_variables[tree_com_lang[1]] = signal_variable_counter
-    return 'x' + str(signal_variable_counter)
-
-
-# (<FUNCTION> <FORMULA>*)
-def generate_function(tree_com_lang):
+def generate_function(memory, tree_com_lang):
     sol = None
     if tree_com_lang[0] == 'BIN_BOOL_OP' or tree_com_lang[0] == 'BIN_COND':
         sol = '({0})'.format(generate_property(prop_i) for prop_i in tree_com_lang[1:])
     return sol
->>>>>>> f7e20f3c
 
 # Input: treeSTLE (tuple)
 #     (<VARIABLE>, )  |
@@ -707,79 +597,42 @@
 #     (F <INTERVAL> <FORMULA>)  |
 #     (G <INTERVAL> <FORMULA>)  |
 #     (StlUntil <INTERVAL> <FORMULA> <FORMULA>)
-def generate_property(memory, prop):
+def generate_property(prop):
     # prop = ('PROP', ID, PHI/PSI)
     _, id_prop, phi_or_psi = prop
-    return id_prop, transform_formula(memory, phi_or_psi)
-
-
-<<<<<<< HEAD
-def transform_formula(memory, tree_cpn):
-    var_type = str(tree_cpn[0]).lower()
-    if var_type == 'variable':
-        formula = generate_variable(memory, tree_cpn)
-=======
-def transform_formula(tree_com_lang):
+    return id_prop, transform_formula(phi_or_psi)
+
+
+def transform_formula(memory, tree_com_lang):
     var_type = str(tree_com_lang[0]).lower()
     if var_type == 'variable':
-        formula = generate_variable(tree_com_lang)
->>>>>>> f7e20f3c
+        formula = generate_variable(memory, tree_com_lang)
     elif var_type == 'number':
         formula = str(tree_com_lang)
     elif var_type == 'boolean':
-<<<<<<< HEAD
-        formula = generate_boolean(memory, tree_cpn)
+        formula = generate_boolean(memory, tree_com_lang)
     elif var_type == 'function':
-        formula = generate_function(memory, tree_cpn)
+        formula = generate_function(memory, tree_com_lang)
     elif var_type == 'f':
-        formula = generate_f(memory, tree_cpn)
+        formula = generate_f(memory, tree_com_lang)
     elif var_type == 'g':
-        formula = generate_g(memory, tree_cpn)
+        formula = generate_g(memory, tree_com_lang)
     elif var_type == 'u':
-        formula = generate_u(memory, tree_cpn)
-=======
-        formula = generate_boolean(tree_com_lang)
-    elif var_type == 'function':
-        formula = generate_function(tree_com_lang)
-    elif var_type == 'f':
-        formula = generate_f(tree_com_lang)
-    elif var_type == 'g':
-        formula = generate_g(tree_com_lang)
-    elif var_type == 'u':
-        formula = generate_u(tree_com_lang)
->>>>>>> f7e20f3c
+        formula = generate_u(memory, tree_com_lang)
     return formula
 
 
 # (F <INTERVAL> <FORMULA>)
-<<<<<<< HEAD
-def generate_f(memory, tree_cpn):
-    sol = '(F '
-    sol += generate_interval(memory, tree_cpn[2])
-    sol = ' '
-    sol += generate_property(memory, tree_cpn[3])
-    sol += ')'
-=======
-def generate_f(tree_com_lang):
+def generate_f(memory, tree_com_lang):
     sol = '(F {0} {1})'.format(generate_interval(tree_com_lang[2]),
                                generate_property(tree_com_lang[3]))
->>>>>>> f7e20f3c
     return sol
 
 
 # (G <INTERVAL> <FORMULA>)
-<<<<<<< HEAD
-def generate_g(memory, tree_cpn):
-    sol = '(G '
-    sol += generate_interval(memory, tree_cpn[2])
-    sol = ' '
-    sol += generate_property(memory, tree_cpn[3])
-    sol += ')'
-=======
-def generate_g(tree_com_lang):
+def generate_g(memory, tree_com_lang):
     sol = '(G {0} {1})'.format(generate_interval(tree_com_lang[2]),
                                generate_property(tree_com_lang[3]))
->>>>>>> f7e20f3c
     return sol
 
 
@@ -787,19 +640,8 @@
 # <TreeInterval> := <TreeInterval>[0]=INTERVAL, <TreeInterval>[1] = <name>, <TreeInterval>[2] = <name>
 # stringCPN: 'F[<value>,<value>]', <value> = <name> | <integer>, <name> = r{[a-zA-Z][a-zA-Z]*[0-9]*}, <integer> = r{[0-9]+}
 # (StlUntil <INTERVAL> <FORMULA> <FORMULA>)
-<<<<<<< HEAD
-def generate_u(memory, tree_cpn):
-    sol = '(StlUntil '
-    sol += generate_interval(memory, tree_cpn)
-    sol = ' '
-    sol += generate_property(memory, tree_cpn)
-    sol = ' '
-    sol += generate_property(memory, tree_cpn)
-    sol += ')'
-=======
-def generate_u(tree_com_lang):
+def generate_u(memory, tree_com_lang):
     sol = '(StlUntil {0} {1} {2})'.format(generate_interval(tree_com_lang),
                                           generate_property(tree_com_lang),
                                           generate_property(tree_com_lang))
->>>>>>> f7e20f3c
     return sol